--- conflicted
+++ resolved
@@ -16,7 +16,6 @@
 from .conversion.text import (
     create_md_from_word_blocks,
     is_text_extractable,
-    extract_text_from_smart_highlights,
 )
 from .conversion.ocrmypdf import (
     is_tool,
@@ -41,9 +40,9 @@
 
 
 def run_remarks(input_dir, output_dir, file_name=None, **kwargs):
-    num_files = sum(1 for _ in pathlib.Path(f"{input_dir}/").glob("*.metadata"))
-
-    if num_files == 0:
+    num_docs = sum(1 for _ in pathlib.Path(f"{input_dir}/").glob("*.metadata"))
+
+    if num_docs == 0:
         logging.warning(
             f"No .metadata files found in {input_dir}. Are you sure you're running remarks on a valid xochitl-like directory? See: https://github.com/lucasrla/remarks#1-copy-remarkables-raw-document-files-to-your-computer"
         )
@@ -53,16 +52,8 @@
         if not is_document(metadata_path):
             continue
 
-<<<<<<< HEAD
-        filetype = get_document_filetype(path)
-        if filetype == 'pdf' or filetype == 'epub': # epub is handled similarly to pdf
-            pages = list_pages_uuids(path)
-            name = get_visible_name(path)
-            rm_files = list_ann_rm_files(path)
-=======
         doc_type = get_document_filetype(metadata_path)
         supported_types = ["pdf", "epub"]
->>>>>>> 69977c60
 
         doc_name = get_visible_name(metadata_path)
 
@@ -72,12 +63,8 @@
         if doc_type in supported_types:
             logging.info(f'\nFile: "{doc_name}.{doc_type}" ({metadata_path.stem})')
 
-<<<<<<< HEAD
-            out_path = pathlib.Path(f"{output_dir}/{in_device_path}/{path.stem}/")
-=======
             in_device_dir = get_ui_path(metadata_path)
             out_path = pathlib.Path(f"{output_dir}/{in_device_dir}/{doc_name}/")
->>>>>>> 69977c60
             out_path.mkdir(parents=True, exist_ok=True)
             # print("out_path:", out_path)
 
@@ -93,7 +80,7 @@
         # documents, like PDFs
 
     logging.info(
-        f"\nDone processing {num_files} documents from {input_dir} to {output_dir}"
+        f"\nDone processing {num_docs} documents from {input_dir} to {output_dir}"
     )
 
 
@@ -143,11 +130,6 @@
         )
         return
 
-    if doc_type == "epub":
-        logging.info(
-            "- This is an EPUB file! Please beware that, right now, all we can do with it is _basic_ extraction of highlighted text to Markdown. There is no support for redrawing scribbles and highlights. If you need annotations redrawn with remarks, convert EPUBs to PDFs _before_ annotating them with your reMarkable device"
-        )
-
     if combined_md:
         combined_md_strs = []
 
@@ -179,10 +161,8 @@
         scale = get_page_to_device_ratio(page_w, page_h)
         # print("page_w, page_h, scale", page_w, page_h, scale)
 
-        pdf_src = None
-        if doc_type == "pdf":
-            f = metadata_path.with_name(f"{metadata_path.stem}.pdf")
-            pdf_src = fitz.open(f)
+        f = metadata_path.with_name(f"{metadata_path.stem}.pdf")
+        pdf_src = fitz.open(f)
 
         ann_doc = fitz.open()
 
@@ -223,19 +203,12 @@
             hl_md_format,
         )
 
-        # A workaround for extracting highlight text without relying on our
-        # PDF-based code methods
-        # Note that this won't output a Markdown file with <mark> tags that
-        # contextualizes our highlights
-        if hl_file is not None and doc_type == "epub":
-            hl_text = extract_text_from_smart_highlights(hl_data, hl_md_format)
-
         if per_page_targets:
-            if "pdf" in per_page_targets and doc_type == "pdf":
+            if "pdf" in per_page_targets:
                 subdir = prepare_subdir(out_path, "pdf")
                 ann_doc.save(f"{subdir}/{page_idx:0{pages_magnitude}}.pdf")
 
-            if "png" in per_page_targets and doc_type == "pdf":
+            if "png" in per_page_targets:
                 # (2, 2) is a short-hand for 2x zoom on (x, y)
                 # https://pymupdf.readthedocs.io/en/latest/page.html#Page.get_pixmap
                 ann_pixmap = ann_page.get_pixmap(matrix=fitz.Matrix(2, 2))
@@ -243,7 +216,7 @@
                 subdir = prepare_subdir(out_path, "png")
                 ann_pixmap.save(f"{subdir}/{page_idx:0{pages_magnitude}}.png")
 
-            if "svg" in per_page_targets and doc_type == "pdf":
+            if "svg" in per_page_targets:
                 # (2, 2) is a short-hand for 2x zoom on (x, y)
                 # https://pymupdf.readthedocs.io/en/latest/page.html#Page.get_svg_image
                 ann_svg_str = ann_page.get_svg_image(
@@ -259,14 +232,14 @@
                 with open(f"{subdir}/{page_idx:0{pages_magnitude}}.md", "w") as f:
                     f.write(hl_text)
 
-        if modified_pdf and doc_type == "pdf":
+        if modified_pdf:
             mod_pdf.insert_pdf(ann_doc, start_at=-1)
             pages_order.append(page_idx)
 
         if combined_md:
             combined_md_strs += [(page_idx, hl_text + "\n")]
 
-        if combined_pdf and doc_type == "pdf":
+        if combined_pdf:
             # If there are annotations outside the original page limits
             # or if the PDF has been OCRed by us, insert the annotated page
             # that we have reconstructed from scratch
@@ -284,10 +257,10 @@
     out_doc_path_str = f"{out_path.parent}/{out_path.stem}"
     # print("out_doc_path_str:", out_doc_path_str)
 
-    if combined_pdf and doc_type == "pdf":
+    if combined_pdf:
         pdf_src.save(f"{out_doc_path_str} _remarks.pdf")
 
-    if modified_pdf and doc_type == "pdf":
+    if modified_pdf:
         pages_order = sorted(range(len(pages_order)), key=pages_order.__getitem__)
         mod_pdf.select(pages_order)
         mod_pdf.save(f"{out_doc_path_str} _remarks-only.pdf")
@@ -303,8 +276,7 @@
         with open(f"{out_doc_path_str} _highlights.md", "w") as f:
             f.write(combined_md_str)
 
-    if pdf_src is not None:
-        pdf_src.close()
+    pdf_src.close()
 
 
 def prepare_annotations(
@@ -327,14 +299,7 @@
     page_w_adj, page_h_adj = get_adjusted_page_dims(page_w, page_h, scale)
     page_rect = fitz.Rect(0, 0, page_w_adj, page_h_adj)
 
-    if pdf_src is not None:
-        ann_page.show_pdf_page(page_rect, pdf_src, pno=idx)
-
-    # TODO: someday we might dabble at reconstructing annotations on EPUB
-    # and notebook files... That probably would involve converting them to PDF
-    # https://pymupdf.readthedocs.io/en/latest/document.html#Document.convert_to_pdf
-    else:
-        pass
+    ann_page.show_pdf_page(page_rect, pdf_src, pno=idx)
 
     has_highlighter = False
     is_extractable = False
@@ -435,19 +400,5 @@
     if ann_type == "highlights" and not has_highlighter:
         logging.info(f"- Couldn't find any highlighted text on page #{page_idx}")
 
-<<<<<<< HEAD
-            if combined_md:
-                combined_md_strs = sorted(combined_md_strs, key=lambda t:t[0])
-                combined_md_str = ''.join([f"\nPage {s[0]}\n--------\n" + s[1]
-                                            for s in combined_md_strs])
-                combined_md_str = f"{name}\n========\n" + combined_md_str
-                with open(f"{output_dir}/{path.stem}.md", "w") as f:
-                    f.write(combined_md_str)
-
-            pdf_src.close()
-        else:
-            print(f"Skipped {filetype} file {path.stem}. Currently, remarks supports only PDF or EPUB")
-=======
     # print("hl_text:", hl_text)
-    return hl_text
->>>>>>> 69977c60
+    return hl_text