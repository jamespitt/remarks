--- conflicted
+++ resolved
@@ -30,16 +30,12 @@
     get_ui_path,
     get_pages_data,
     list_ann_rm_files,
-<<<<<<< HEAD
-    list_highlight_rm_files,
-=======
     list_hl_json_files,
     load_json_file,
     prepare_subdir,
     rescale_given_device_aspect_ratio,
     RM_WIDTH,
     RM_HEIGHT,
->>>>>>> 86752cf8
 )
 
 # TODO: add support to `.textconversion/*.json` files, that's an easy way to
@@ -49,98 +45,6 @@
 # - https://github.com/lucasrla/remarks/issues/13
 # - https://github.com/lucasrla/remarks/issues/11
 
-<<<<<<< HEAD
-def prepare_subdir(base_dir, fmt):
-    fmt_dir = pathlib.Path(f"{base_dir}/{fmt}/")
-    fmt_dir.mkdir(parents=True, exist_ok=True)
-    return fmt_dir
-
-
-def run_remarks(
-    input_dir,
-    output_dir,
-    targets=None,
-    pdf_name=None,
-    page_offset: int = 0,
-    ann_type=None,
-    combined_pdf=False,
-    modified_pdf=False,
-    atx_headers=False,
-    assume_wellformed=False,
-    combined_md=False
-):
-    for path in pathlib.Path(f"{input_dir}/").glob("*.metadata"):
-        if not is_document(path):
-            continue
-
-        filetype = get_document_filetype(path)
-        if filetype == 'pdf':
-            pages = list_pages_uuids(path)
-            name = get_visible_name(path)
-            rm_files = list_ann_rm_files(path)
-            rm_highlight_files = list_highlight_rm_files(path)
-
-            if pdf_name and (pdf_name not in name):
-                continue
-
-            if not pages or not name or not rm_files or not len(rm_files):
-                continue
-
-            page_magnitude = math.floor(math.log10(len(pages))) + 1
-            in_device_path = get_ui_path(path)
-
-            out_path = pathlib.Path(f"{output_dir}/{in_device_path}/{name}/")
-            out_path.mkdir(parents=True, exist_ok=True)
-
-            pdf_src = fitz.open(path.with_name(f"{path.stem}.pdf"))
-
-            if combined_md:
-                combined_md_strs = []
-
-            if modified_pdf:
-                mod_pdf = fitz.open()
-                pages_order = []
-
-            print(f"Working on PDF file: {path.stem}")
-            print(f'PDF visibleName: "{name}"')
-            print(f"PDF in-device directory: {in_device_path}")
-
-            for rm_file in rm_files:
-                try:
-                    page_idx = pages.index(f"{rm_file.stem}")
-                except:
-                    page_idx = int(f"{rm_file.stem}")
-
-                pdf_w, pdf_h = get_pdf_page_dims(path, page_idx=page_idx)
-                scale = get_pdf_to_device_ratio(pdf_w, pdf_h)
-
-                # It seems to me, that if there is a "highlights" page, then
-                # there is also an annotated page in rm_files. I am going to
-                # assume this
-                # However, it is possible that a page has annotations but does
-                # not have a highlight. So if this file does not exist, need
-                # test for it in parse_rm_file and skip this page if no highlights
-                # Get the highlight file for this rm_file. 
-                rm_highlight_file = pathlib.Path(f"{input_dir}/{path.stem}.highlights/{rm_file.stem}.json")
-
-                highlights, scribbles = parse_rm_file(rm_file,rm_highlight_file)
-
-                if ann_type == "highlights":
-                    parsed_data = highlights
-                elif ann_type == "scribbles":
-                    parsed_data = scribbles
-                else:  # merge both annotation types
-                    parsed_data = {"layers": highlights["layers"] + scribbles["layers"]}
-
-                if not parsed_data.get("layers"):
-                    continue
-
-                parsed_data = rescale_parsed_data(parsed_data, scale)
-
-                if "svg" in targets:
-                    svg_str = draw_svg(parsed_data)
-=======
->>>>>>> 86752cf8
 
 def run_remarks(input_dir, output_dir, file_name=None, **kwargs):
     num_docs = sum(1 for _ in pathlib.Path(f"{input_dir}/").glob("*.metadata"))
@@ -155,84 +59,9 @@
         f'\nFound {num_docs} documents in "{input_dir}", will process them now',
     )
 
-<<<<<<< HEAD
-                pdf_w_adj, pdf_h_adj = get_adjusted_pdf_dims(pdf_w, pdf_h, scale)
-                pdf_rect = fitz.Rect(0, 0, pdf_w_adj, pdf_h_adj)
-
-                ann_page.showPDFpage(pdf_rect, pdf_src, pno=page_idx)
-
-                should_extract_text = (ann_type != "scribbles") and (len(highlights["layers"]) > 0)
-
-                extractable = is_text_extractable(pdf_src[page_idx], assume_wellformed=assume_wellformed)
-
-                ocred = False
-
-                if should_extract_text and not extractable and is_tool("ocrmypdf"):
-                    print(
-                        f"- Couldn't extract text from page #{page_idx}. Will OCR it. Hold on\n"
-                    )
-
-                    tmp_file = "_tmp.pdf"
-                    ann_doc.save(tmp_file)
-                    ann_doc.close()
-
-                    # Note: as of July 2020, ocrmypdf does not recognize handwriting
-                    tmp_file = run_ocr(tmp_file)
-
-                    ann_doc = fitz.open(tmp_file)
-                    pathlib.Path(tmp_file).unlink()
-
-                    ann_page = ann_doc[0]
-                    ocred = True
-
-                ann_page = draw_pdf(parsed_data, ann_page)
-
-                if "pdf" in targets:
-                    subdir = prepare_subdir(out_path, "pdf")
-                    ann_doc.save(f"{subdir}/{page_idx:0{page_magnitude}}.pdf")
-
-                if "png" in targets:
-                    # (2, 2) is a short-hand for 2x zoom on x and y
-                    # ref: https://pymupdf.readthedocs.io/en/latest/page.html#Page.getPixmap
-                    pixmap = ann_page.getPixmap(matrix=fitz.Matrix(2, 2))
-
-                    subdir = prepare_subdir(out_path, "png")
-                    pixmap.writePNG(f"{subdir}/{page_idx:0{page_magnitude}}.png")
-
-                if should_extract_text and ("md" in targets or combined_md):
-                    if extractable or ocred:
-                        if assume_wellformed:
-                            md_str = extract_highlighted_words_nosort(ann_page)
-                        else:
-                            md_str = md_from_blocks(ann_page)
-
-                        # TODO: add proper table extraction?
-                        # https://pymupdf.readthedocs.io/en/latest/faq.html#how-to-extract-tables-from-documents
-
-                        # TODO: maybe also add highlighted image (pixmap) extraction?
-
-                        if combined_md:
-                            #print(page_offset)
-                            combined_md_strs += [(page_idx+page_offset, md_str + '\n')]
-
-                        if "md" in targets:
-                            subdir = prepare_subdir(out_path, "md")
-                            with open(f"{subdir}/{page_idx:0{page_magnitude}}.md", "w") as f:
-                                f.write(md_str)
-                    
-                    else:
-                        print(
-                            f"- Found highlighted text but couldn't extract markdown from highlights on page #{page_idx}"
-                        )                        
-
-                # TODO: add a proper verbose mode (which is off by default)
-                elif not len(highlights["layers"]) > 0:
-                    print(f"- Couldn't find any highlighted text on page #{page_idx}")
-=======
     for metadata_path in pathlib.Path(f"{input_dir}/").glob("*.metadata"):
         if not is_document(metadata_path):
             continue
->>>>>>> 86752cf8
 
         doc_type = get_document_filetype(metadata_path)
         # Both "Quick Sheets" and "Notebooks" have doc_type="notebook"
@@ -262,24 +91,6 @@
     )
 
 
-<<<<<<< HEAD
-            if combined_md:
-                combined_md_strs = sorted(combined_md_strs, key=lambda t:t[0])
-                if atx_headers:
-                    combined_md_str = ''.join([f"\n## Page {s[0]}\n\n" + s[1]
-                                                for s in combined_md_strs])
-                    combined_md_str = f"# {name}\n" + combined_md_str
-                else:
-                    combined_md_str = ''.join([f"\nPage {s[0]}\n--------\n" + s[1]
-                                                for s in combined_md_strs])
-                    combined_md_str = f"{name}\n========\n" + combined_md_str
-                with open(f"{output_dir}/{name}.md", "w") as f:
-                    f.write(combined_md_str)
-
-            pdf_src.close()
-        else:
-            print(f"Skipped {filetype} file {path.stem}. Currently, remarks supports only PDF")
-=======
 # TODO: review args
 def process_document(
     metadata_path,
@@ -291,8 +102,10 @@
     modified_pdf=False,
     combined_md=False,
     assume_malformed_pdfs=False,
-    hl_md_format="whole_block",
     avoid_ocr=False,
+    md_hl_format="whole_block",
+    md_page_offset=0,
+    md_header_format="atx",
 ):
     pages_list, pages_map = get_pages_data(metadata_path)
 
@@ -505,7 +318,7 @@
             ann_hl_text = extract_text_from_pdf_annotations(
                 ann_page,
                 malformed=assume_malformed_pdfs,
-                md_format=hl_md_format,
+                presentation=md_hl_format,
             )
         elif "highlights" in ann_type and has_ann_hl and doc_type == "pdf":
             logging.info(
@@ -518,10 +331,13 @@
             ann_page = add_smart_highlight_annotations(smart_hl_data, ann_page)
             smart_hl_text = extract_text_from_smart_highlights(
                 smart_hl_data,
-                md_format=hl_md_format,
-            )
-
-        hl_text = smart_hl_text + "\n\n" + ann_hl_text
+                presentation=md_hl_format,
+            )
+
+        if len(ann_hl_text) > 0:
+            hl_text = smart_hl_text + "\n\n" + ann_hl_text
+        else:
+            hl_text = smart_hl_text
 
         if per_page_targets:
             if "pdf" in per_page_targets:
@@ -557,7 +373,7 @@
             pages_order.append(page_idx)
 
         if combined_md and (has_ann_hl or has_smart_hl):
-            combined_md_strs += [(page_idx, hl_text + "\n")]
+            combined_md_strs += [(page_idx + md_page_offset, hl_text + "\n")]
 
         # If there are annotations outside the original page limits
         # or if the PDF has been OCRed by us, insert the annotated page
@@ -607,10 +423,18 @@
 
     if combined_md and len(combined_md_strs) > 0:
         combined_md_strs = sorted(combined_md_strs, key=lambda t: t[0])
-        combined_md_str = "".join(
-            [f"\nPage {s[0]}\n--------\n" + s[1] for s in combined_md_strs]
-        )
-        combined_md_str = f"{out_path.stem}\n========\n" + combined_md_str
+
+        if md_header_format == "atx":
+            combined_md_str = "".join(
+                [f"\n## Page {s[0]}\n\n" + s[1] for s in combined_md_strs]
+            )
+            combined_md_str = f"# {out_path.stem}\n" + combined_md_str
+
+        elif md_header_format == "setex":
+            combined_md_str = "".join(
+                [f"\nPage {s[0]}\n--------\n" + s[1] for s in combined_md_strs]
+            )
+            combined_md_str = f"{out_path.stem}\n========\n" + combined_md_str
 
         with open(f"{out_doc_path_str} _highlights.md", "w") as f:
             f.write(combined_md_str)
@@ -639,5 +463,4 @@
     tmp_doc.close()
     pathlib.Path(tmp_fname).unlink()
 
-    return work_doc, ann_page
->>>>>>> 86752cf8
+    return work_doc, ann_page