import logging
import pathlib
import argparse

from remarks import run_remarks

__prog_name__ = "remarks"
__version__ = "0.2.0"


def main():
    parser = argparse.ArgumentParser(__prog_name__, add_help=False)

    parser.add_argument(
        "input_dir",
        help="xochitl-derived directory that contains *.pdf, *.content, *.metadata, *.highlights/*.json and */*.rm files",
        metavar="INPUT_DIRECTORY",
    )
    parser.add_argument(
        "output_dir",
        help="Base directory for all files created (*.pdf, *.png, *.md, and/or *.svg)",
        metavar="OUTPUT_DIRECTORY",
    )
    parser.add_argument(
        "--file_name",
        help="Work only on files whose original document names (visibleName) contain this string",
        metavar="FILENAME_STRING",
    )
    parser.add_argument(
        "--ann_type",
        help="Force remarks to handle only a specific type of annotation: highlights or scribbles. If none is specified, remarks will handle both by default",
        metavar="ANNOTATION_TYPE",
    )
    parser.add_argument(
        "--hl_md_format",
        help="Choose how highlighted text should be written in Markdown. Options are: bullet_points or whole_block. Defaults to whole_block",
        default="whole_block",
        metavar="HIGHLIGHTS_FORMATTING",
    )
    parser.add_argument(
        "--skip_combined_pdf",
        dest="combined_pdf",
        action="store_false",
        help="Skip the creation of the default '*_remarks.pdf' file that contains all annotated pages merged into the original PDF file",
    )
    parser.add_argument(
        "--skip_combined_md",
        dest="combined_md",
        action="store_false",
        help="Skip the creation of the default '*_highlights.md' file that contains all textual content extracted from highlights",
    )
    parser.add_argument(
        "--modified_pdf",
        dest="modified_pdf",
        action="store_true",
        help="Create a '*_remarks-only.pdf' file with annotated pages only (unannotated ones will be out)",
    )
    parser.add_argument(
        "--per_page_targets",
        nargs="+",
        help="Target specific file formats per page. Choose at least one of the following extensions: md pdf png svg. This is empty by default",
        default=[],
        metavar="FILE_EXTENSION",
    )
    parser.add_argument(
        "--assume_malformed_pdfs",
        dest="assume_malformed_pdfs",
        action="store_true",
        help="Assume PDF files are malformed, i.e. words are NOT in their natural reading order and/or fonts are obfuscated. By default, we're optimists and assume your PDFs are well-formed",
    )
    parser.add_argument(
        "-v",
        "--version",
        action="version",
        help="Show remarks version number",
        version="%(prog)s {version}".format(version=__version__),
    )
    parser.add_argument(
<<<<<<< HEAD
        "-ocr",
        "--use-ocr",
        action="store_true",
        help="Use OCRmyPDF, ocrmypdf executable must be accessible on the PATH."
    )
    parser.add_argument(
        "-h", "--help", action="help", help="Show this help message",
    )

    parser.set_defaults(combined_pdf=False, modified_pdf=False, assume_wellformed=False, combined_md=False, use_ocr=False)
=======
        "--log_level",
        help="Print out log messages with equal or higher severity level as specified by LOG_LEVEL. Currently supported: DEBUG < INFO < WARNING < ERROR. Choose DEBUG to print out all messages, ERROR to print out just error messages, etc. If a log level is not set, it defaults to INFO",
        default="INFO",
        metavar="LOG_LEVEL",
    )
    parser.add_argument(
        "-h",
        "--help",
        action="help",
        help="Show this help message",
    )

    parser.set_defaults(
        combined_pdf=True,
        modified_pdf=False,
        assume_malformed_pdfs=False,
        combined_md=True,
    )
>>>>>>> 7168c6ae

    args = parser.parse_args()
    args_dict = vars(args)

    input_dir = args_dict.pop("input_dir")
    output_dir = args_dict.pop("output_dir")

    log_level = args_dict.pop("log_level")
    logging.basicConfig(
        format="%(levelname)-8s %(message)s",
        level=log_level,
    )

    if not pathlib.Path(input_dir).exists():
        parser.error(f'Directory "{input_dir}" does not exist')

    if not pathlib.Path(output_dir).is_dir():
        pathlib.Path(output_dir).mkdir(parents=True, exist_ok=True)

    if not is_tool("ocrmypdf") and args_dict.use_ocr:
        print("Cannot find ocrmypdf in path but --use-ocr option was set to True. Please install ocrmypdf for your system.")
        sys.exit(1)

    run_remarks(input_dir, output_dir, **args_dict)


if __name__ == "__main__":
    main()<|MERGE_RESOLUTION|>--- conflicted
+++ resolved
@@ -76,22 +76,15 @@
         version="%(prog)s {version}".format(version=__version__),
     )
     parser.add_argument(
-<<<<<<< HEAD
-        "-ocr",
-        "--use-ocr",
-        action="store_true",
-        help="Use OCRmyPDF, ocrmypdf executable must be accessible on the PATH."
-    )
-    parser.add_argument(
-        "-h", "--help", action="help", help="Show this help message",
-    )
-
-    parser.set_defaults(combined_pdf=False, modified_pdf=False, assume_wellformed=False, combined_md=False, use_ocr=False)
-=======
         "--log_level",
         help="Print out log messages with equal or higher severity level as specified by LOG_LEVEL. Currently supported: DEBUG < INFO < WARNING < ERROR. Choose DEBUG to print out all messages, ERROR to print out just error messages, etc. If a log level is not set, it defaults to INFO",
         default="INFO",
         metavar="LOG_LEVEL",
+    )
+    parser.add_argument(
+        "--avoid_ocr",
+        action="store_true",
+        help="By default, remarks tries to use OCRmyPDF to extract highlighted text from image-based PDFs. Use this flag to skip running the ocrmypdf executable altogether",
     )
     parser.add_argument(
         "-h",
@@ -105,8 +98,8 @@
         modified_pdf=False,
         assume_malformed_pdfs=False,
         combined_md=True,
+        avoid_ocr=False,
     )
->>>>>>> 7168c6ae
 
     args = parser.parse_args()
     args_dict = vars(args)
@@ -126,10 +119,6 @@
     if not pathlib.Path(output_dir).is_dir():
         pathlib.Path(output_dir).mkdir(parents=True, exist_ok=True)
 
-    if not is_tool("ocrmypdf") and args_dict.use_ocr:
-        print("Cannot find ocrmypdf in path but --use-ocr option was set to True. Please install ocrmypdf for your system.")
-        sys.exit(1)
-
     run_remarks(input_dir, output_dir, **args_dict)
 
 
